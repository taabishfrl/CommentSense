# CommentSense — Streamlit end-to-end demo (free, no paid APIs)
# -------------------------------------------------------------
# Run: streamlit run app.py

import base64
import pathlib
import re
from collections import Counter
from datetime import datetime

import numpy as np
import pandas as pd
import plotly.express as px
import streamlit as st

# ---- AI libs (all free) ----
from sentence_transformers import SentenceTransformer
from transformers import pipeline

# =========================
# Utilities: logo in header
# =========================
def logo_data_uri(path="assets/logo.png") -> str:
    p = pathlib.Path(path)
    if not p.exists():
        st.warning(f"Logo not found at {p.resolve()}")
        return ""
    return "data:image/" + p.suffix[1:] + ";base64," + base64.b64encode(p.read_bytes()).decode()

LOGO_URI = logo_data_uri() 

# =========================
<<<<<<< HEAD
=======
# Utilities: logo in header
# =========================
import base64, pathlib, streamlit as st

def logo_data_uri(path="assets/logo.png") -> str:
    p = pathlib.Path(path)
    if not p.exists():
        st.warning(f"Logo not found at {p.resolve()}")
        return ""
    return "data:image/" + p.suffix[1:] + ";base64," + base64.b64encode(p.read_bytes()).decode()

LOGO_URI = logo_data_uri() 

# =========================
>>>>>>> 52e1f7db
# Page + header styling
# =========================
st.set_page_config(
    page_title="CommentSense AI Analytics",
    page_icon="logo.png",  # favicon only
    layout="wide",
    initial_sidebar_state="expanded",
)

st.markdown(f"""
<style>
/* make header a reliable positioning parent */
[data-testid="stHeader"] {{
  position: relative;
  background:#f8f9fa !important;
  height:72px;
}}
            
/* center a big logo as a pseudo element */
[data-testid="stHeader"]::before {{
  content: "";
  position: absolute;
  top: 50%;
  left: 50%;
  width: 200px;                /* <-- adjust width */
  height: 56px;                /* <-- adjust height */
  transform: translate(-50%, -50%);
  background-image: url("{LOGO_URI}");
  background-repeat: no-repeat;
  background-position: center center;
  background-size: contain;
  z-index: 5;                  /* below buttons but above bg */
  pointer-events: none;        /* clicks pass through */
}}

/* keep toolbar transparent so the logo shows */
[data-testid="stToolbar"], [data-testid="stToolbarActions"] {{
  background: transparent !important;
}}

/* Target the chat input container */
[data-testid="stChatInput"] {{
    width: 100%;
    background: transparent;
    padding-bottom: 3rem;
}}

/* Apply padding to the main app container */
.stMainBlockContainer {{
    padding-top: 1rem !important;  
}}

</style>
""", unsafe_allow_html=True)

# =========================
# Cached model loaders
# =========================
@st.cache_resource
def load_embedder():
    # Multilingual option: "sentence-transformers/paraphrase-multilingual-MiniLM-L12-v2"
    return SentenceTransformer("sentence-transformers/all-MiniLM-L6-v2")

@st.cache_resource
def load_sentiment():
    # Multilingual option: "nlptown/bert-base-multilingual-uncased-sentiment"
    return pipeline("sentiment-analysis", model="cardiffnlp/twitter-roberta-base-sentiment-latest")

@st.cache_resource
def load_zero_shot():
    # Lighter multilingual: "MoritzLaurer/mDeBERTa-v3-base-mnli-xnli"
    return pipeline("zero-shot-classification", model="facebook/bart-large-mnli")

@st.cache_resource
def load_toxicity():
    # Free toxicity classifier (no Detoxify/Torch-hub checkpoints)
    # We request all scores so we can extract the "toxic" probability.
    return pipeline("text-classification", model="unitary/toxic-bert", truncation=True)

# =========================
# Data Loading & Auto-Detection Functions
# =========================
def detect_comment_column(df):
    """Automatically detect the comment/text column"""
    # Priority list of possible comment column names
    comment_priority = [
        'comment', 'text', 'textOriginal', 'content', 'message', 
        'body', 'review', 'feedback', 'comment_text', 'comment_body',
        'user_comment', 'comment_message', 'post_comment', 'comment_content',
        'review_text', 'feedback_text', 'commentary', 'response'
    ]
    
    # Check for exact matches first
    for col in comment_priority:
        if col in df.columns:
            return col
    
    # Check for partial matches (case insensitive)
    for col in df.columns:
        col_lower = col.lower()
        if any(keyword in col_lower for keyword in ['comment', 'text', 'content', 'message', 'review', 'feedback', 'body']):
            return col
    
    # If no obvious match, return the first string column
    for col in df.columns:
        if pd.api.types.is_string_dtype(df[col]):
            return col
    
    # Last resort: return the first column
    return df.columns[0] if len(df.columns) > 0 else None

def detect_numeric_column(df, preferred_names):
    """Detect numeric columns with preferred names"""
    for col in preferred_names:
        if col in df.columns and pd.api.types.is_numeric_dtype(df[col]):
            return col
    
    # Find any numeric column
    for col in df.columns:
        if pd.api.types.is_numeric_dtype(df[col]):
            return col
    
    return None

def detect_date_column(df):
    """Detect date/time columns"""
    date_keywords = ['date', 'time', 'timestamp', 'created', 'published', 'posted', 'datetime']
    
    for col in date_keywords:
        if col in df.columns:
            return col
    
    for col in df.columns:
        col_lower = col.lower()
        if any(keyword in col_lower for keyword in date_keywords):
            return col
    
    # Try to auto-detect datetime columns
    for col in df.columns:
        if pd.api.types.is_datetime64_any_dtype(df[col]):
            return col
        try:
            # Try to convert to datetime
            pd.to_datetime(df[col].head(10))  # Test with first 10 rows
            return col
        except:
            continue
    
    return None

# =========================
# Analyzer (AI + light rules)
# =========================
class CommentAnalyzer:
    def __init__(self):
        self.embedder = load_embedder()
        self.sentiment_pipe = load_sentiment()
        self.zs_pipe = load_zero_shot()
        self.tox_pipe = load_toxicity()

        # Lightweight bonuses/penalties
        self.quality_keywords = {
            "high_quality": [
                "insightful",
                "helpful",
                "informative",
                "detailed",
                "thoughtful",
                "constructive",
                "in-depth",
                "compare",
                "recommend",
                "results",
                "review",
            ],
            "spam_indicators": [
                "subscribe",
                "check out",
                "visit my",
                "link in bio",
                "click here",
                "follow me",
                "dm me",
                "whatsapp",
                "promo",
                "discount",
                "coupon",
            ],
        }
        self.categories = ["skincare", "fragrance", "makeup", "hair", "other"]

    # --- AI pieces ---
    def analyze_sentiment(self, comment: str) -> str:
        try:
            out = self.sentiment_pipe(str(comment))[0]["label"].upper()
            return {"NEGATIVE": "Negative", "NEUTRAL": "Neutral", "POSITIVE": "Positive"}.get(out, "Neutral")
        except Exception:
            return "Neutral"

    def detect_toxicity(self, comment: str) -> float:
        """Return probability the comment is toxic (0..1) via HF pipeline."""
        try:
            out = self.tox_pipe(str(comment), return_all_scores=True)[0]
            for item in out:
                if item["label"].lower() == "toxic":
                    return float(item["score"])
            return 0.0
        except Exception:
            return 0.0

    def zero_shot_categories(self, comment: str):
        try:
            out = self.zs_pipe(str(comment), candidate_labels=self.categories, multi_label=True)
            labs = [l for l, s in zip(out["labels"], out["scores"]) if s >= 0.40]
            return labs or ["other"]
        except Exception:
            return ["other"]

    def relevance_to_post(self, comment: str, post_text: str) -> float:
        if not isinstance(post_text, str) or not post_text.strip():
            return 0.0
        emb = self.embedder.encode([str(comment), str(post_text)], normalize_embeddings=True)
        sim = float((emb[0] * emb[1]).sum())  # cosine (normalized)
        return max(0.0, min(1.0, (sim + 1.0) / 2.0))  # map [-1,1] -> [0,1]

    # --- Hybrid QualityScore (0..1) ---
    def quality_score(self, comment: str, post_text: str) -> float:
        if not isinstance(comment, str) or not comment.strip():
            return 0.0
        c = comment.lower()

        rel = self.relevance_to_post(comment, post_text)  # 0..1
        tox = self.detect_toxicity(comment)  # 0..1
        sent = self.analyze_sentiment(comment)
        sent_s = {"Positive": 1.0, "Neutral": 0.5, "Negative": 0.0}.get(sent, 0.5)

        length_bonus = 0.15 if 30 <= len(c) <= 220 else (0.05 if len(c) > 220 else 0.0)
        kw_bonus = 0.15 if any(k in c for k in self.quality_keywords["high_quality"]) else 0.0
        spam_pen = 0.25 if any(s in c for s in self.quality_keywords["spam_indicators"]) else 0.0
        caps_pen = 0.15 if len(re.findall(r"[A-Z]", comment)) > max(1, len(comment)) * 0.35 else 0.0
        repeat_pen = 0.10 if re.search(r"(.)\1{4,}", comment) else 0.0

        score = (0.45 * rel + 0.25 * sent_s + length_bonus + kw_bonus) - (0.35 * tox + spam_pen + caps_pen + repeat_pen)
        return float(max(0.0, min(1.0, score)))

# =========================
# Sample data for demo
# =========================
def load_sample_data():
    sample_comments = [
        "This tutorial was incredibly helpful! The step-by-step breakdown made it easy to follow.",
        "Great video! Could you do one about advanced techniques?",
        "First! Love your content!",
        "Really detailed explanation. Thank you!",
        "Subscribe to my channel for more content like this!",
        "I disagree with your approach, but I appreciate the thorough analysis.",
        "Wow!!! So good!!!",
        "Very informative. The examples were particularly useful.",
        "Can you do skincare routine for sensitive skin?",
        "Check out my latest video! Link in bio!",
        "This fragrance sounds interesting. What are the main notes?",
        "Your makeup tutorial inspired me to try new looks.",
        "The gaming review was spot on. Have you tried the new update?",
        "Thanks for the tech review. Very comprehensive.",
        "aaaaaaaaawesome video!!!!",
    ]
    video_ids = ["VID001", "VID002", "VID003"] * 5
    titles = {
        "VID001": "Hydrating Serum 101",
        "VID002": "Summer Fragrance Picks",
        "VID003": "Everyday Makeup Tips",
    }
    df = pd.DataFrame(
        {
            "video_id": video_ids[: len(sample_comments)],
            "comment": sample_comments,
            "likes": np.random.randint(0, 50, len(sample_comments)),
            "shares": np.random.randint(0, 10, len(sample_comments)),
            "saves": np.random.randint(0, 10, len(sample_comments)),
            "timestamp": pd.date_range("2024-01-01", periods=len(sample_comments), freq="H"),
        }
    )
    df["title"] = df["video_id"].map(titles)
    return df

# =========================
# App
# =========================
def main():
    st.markdown("AI-powered analysis of **relevance, sentiment, toxicity, spam** and a **quality-weighted SoE** metric.")

    analyzer = CommentAnalyzer()

    # ---------- Sidebar: data upload ----------
    st.sidebar.title("Data")
    uploaded_file = st.sidebar.file_uploader("Upload any CSV/XLSX file", type=["csv", "xlsx"])
    
    if uploaded_file is not None:
        try:
            df = pd.read_csv(uploaded_file) if uploaded_file.name.endswith(".csv") else pd.read_excel(uploaded_file)
            
            # Auto-detect columns for universal compatibility
            comment_col = detect_comment_column(df)
            like_col = detect_numeric_column(df, ['likes', 'likeCount', 'favorites', 'engagement', 'score', 'upvotes'])
            date_col = detect_date_column(df)
            id_col = None
            
            # Try to find an ID column
            for col in df.columns:
                col_lower = col.lower()
                if any(keyword in col_lower for keyword in ['id', 'video', 'post', 'item', 'product']):
                    id_col = col
                    break
            
            if id_col is None and len(df.columns) > 1:
                id_col = df.columns[0]  # Use first column as ID if none found
            
            # Rename columns for internal consistency
            column_mapping = {}
            if comment_col:
                df = df.rename(columns={comment_col: 'comment'})
                column_mapping[comment_col] = 'comment'
                st.sidebar.success(f"✅ Using '{comment_col}' as comment column")
            
            if like_col:
                df = df.rename(columns={like_col: 'likes'})
                column_mapping[like_col] = 'likes'
                st.sidebar.success(f"✅ Using '{like_col}' as likes column")
            else:
                df['likes'] = 0  # Default value
                st.sidebar.info("ℹ️ No likes column found. Using default value (0).")
            
            if date_col:
                df = df.rename(columns={date_col: 'timestamp'})
                column_mapping[date_col] = 'timestamp'
                # Convert to datetime if it's a string
                if df['timestamp'].dtype == 'object':
                    try:
                        df['timestamp'] = pd.to_datetime(df['timestamp'])
                    except:
                        df['timestamp'] = pd.Timestamp.now()
                st.sidebar.success(f"✅ Using '{date_col}' as timestamp column")
            else:
                df['timestamp'] = pd.Timestamp.now()  # Default value
                st.sidebar.info("ℹ️ No timestamp column found. Using current time.")
            
            if id_col:
                df = df.rename(columns={id_col: 'video_id'})
                column_mapping[id_col] = 'video_id'
                st.sidebar.success(f"✅ Using '{id_col}' as video ID column")
            else:
                df['video_id'] = 'Item_' + df.index.astype(str)  # Generate IDs
                st.sidebar.info("ℹ️ No ID column found. Generating automatic IDs.")
            
            # Show data preview
            st.sidebar.subheader("📋 Data Preview")
            st.sidebar.write(f"Rows: {len(df)}, Columns: {len(df.columns)}")
            
            if st.sidebar.checkbox("Show first 3 rows"):
                st.sidebar.dataframe(df.head(3))
                
        except Exception as e:
            st.error(f"Error loading file: {e}")
            st.info("Falling back to sample data for demonstration.")
            df = load_sample_data()
    else:
        st.info("📝 No file uploaded. Using sample data for demonstration.")
        df = load_sample_data()

    # Let user manually override column mapping if needed
    st.sidebar.subheader("🛠️ Manual Column Mapping (Optional)")
    
    all_columns = df.columns.tolist()
    current_comment_col = 'comment' if 'comment' in df.columns else all_columns[0] if all_columns else None
    
    if all_columns:
        manual_comment_col = st.sidebar.selectbox(
            "Select comment/text column", 
            options=all_columns,
            index=all_columns.index(current_comment_col) if current_comment_col in all_columns else 0
        )
        
        # Update if user selected a different column
        if manual_comment_col != current_comment_col and manual_comment_col != 'comment':
            df = df.rename(columns={manual_comment_col: 'comment'})
            st.sidebar.info(f"Using '{manual_comment_col}' as comment column")

    # Ensure we have the required comment column
    if 'comment' not in df.columns:
        st.error("Could not identify a text column in your data.")
        st.info("Please ensure your CSV contains at least one column with text content.")
        return

    # pick a post_text column for relevance
    post_text_col = None
    for c in ["caption", "title", "video_caption", "post_text", "text", "description"]:
        if c in df.columns:
            post_text_col = c
            break
    if post_text_col is None:
        if "video_id" in df.columns:
            df[post_text_col := "post_text"] = df["video_id"].astype(str)
        else:
            df[post_text_col := "post_text"] = ""  # fallback

    # ---------- AI analysis ----------
    with st.spinner("Analyzing with free AI models…"):
        df["sentiment"] = df["comment"].apply(analyzer.analyze_sentiment)
        df["toxicity"] = df["comment"].apply(analyzer.detect_toxicity)
        df["relevance"] = df.apply(lambda r: analyzer.relevance_to_post(r["comment"], r[post_text_col]), axis=1)

        # Only run zero-shot on likely on-topic to save RAM/time
        def cats_or_other(row):
            return analyzer.zero_shot_categories(row["comment"]) if row["relevance"] >= 0.40 else ["other"]

        df["categories"] = df.apply(cats_or_other, axis=1)
        df["quality_score"] = df.apply(lambda r: analyzer.quality_score(r["comment"], r[post_text_col]), axis=1)

        # Labels
        df["quality_category"] = pd.cut(df["quality_score"], bins=[-1, 0.4, 0.7, 1.0], labels=["Low", "Medium", "High"])
        df["is_spam"] = (df["quality_score"] < 0.25) | (df["toxicity"] > 0.6)

    # ---------- Filters ----------
    st.sidebar.subheader("Filters")
    if "video_id" in df.columns:
        vids = st.sidebar.multiselect("Video IDs", df["video_id"].unique().tolist(), default=df["video_id"].unique().tolist())
        df = df[df["video_id"].isin(vids)]
    quality_sel = st.sidebar.multiselect("Quality", ["High", "Medium", "Low"], default=["High", "Medium", "Low"])
    df_filtered = df[df["quality_category"].isin(quality_sel)]

    # ---------- KPI row ----------
    c1, c2, c3, c4 = st.columns(4)
    with c1:
        st.metric("Total Comments", len(df_filtered))
    with c2:
        qcr = (df_filtered["quality_category"] == "High").mean() * 100 if len(df_filtered) else 0
        st.metric("QCR (Quality %)", f"{qcr:.1f}%")
    with c3:
        spam = (df_filtered["is_spam"]).mean() * 100 if len(df_filtered) else 0
        st.metric("Spam %", f"{spam:.1f}%")
    with c4:
        st.metric("Avg QualityScore", f"{df_filtered['quality_score'].mean():.2f}" if len(df_filtered) else "0.00")

    # ---------- Charts ----------
    st.subheader("Analytics")
    tab1, tab2, tab3, tab4 = st.tabs(["Quality", "Sentiment", "Categories", "Spam"])

    with tab1:
        colA, colB = st.columns(2)
        with colA:
            vc = df_filtered["quality_category"].value_counts()
            fig = px.pie(values=vc.values, names=vc.index, title="Quality distribution")
            st.plotly_chart(fig, use_container_width=True)
        with colB:
            if "video_id" in df_filtered.columns:
                g = df_filtered.groupby(["video_id", "quality_category"]).size().unstack(fill_value=0)
                fig2 = px.bar(g, title="Quality by video")
                st.plotly_chart(fig2, use_container_width=True)

    with tab2:
        colA, colB = st.columns(2)
        with colA:
            sc = df_filtered["sentiment"].value_counts()
            fig = px.bar(x=sc.index, y=sc.values, title="Sentiment distribution", labels={"x": "Sentiment", "y": "Count"})
            st.plotly_chart(fig, use_container_width=True)
        with colB:
            if len(df_filtered):
                fig = px.box(df_filtered, x="sentiment", y="quality_score", title="QualityScore by sentiment")
                st.plotly_chart(fig, use_container_width=True)

    with tab3:
        all_cats = []
        for L in df_filtered["categories"]:
            all_cats.extend(L)
        if all_cats:
            counts = Counter(all_cats)
            fig = px.bar(x=list(counts.keys()), y=list(counts.values()), title="Category counts")
            st.plotly_chart(fig, use_container_width=True)
        else:
            st.info("No categories detected in current filter.")

    with tab4:
        colA, colB = st.columns(2)
        with colA:
            spam_counts = df_filtered["is_spam"].value_counts()
            names = ["Clean" if not k else "Spam" for k in spam_counts.index]
            fig = px.pie(values=spam_counts.values, names=names, title="Spam vs Clean")
            st.plotly_chart(fig, use_container_width=True)
        with colB:
            g = df_filtered.groupby(["is_spam", "quality_category"]).size().unstack(fill_value=0)
            fig = px.bar(g, title="Quality by Spam/Clean")
            st.plotly_chart(fig, use_container_width=True)

    # ---------- Detailed table ----------
    st.subheader("Detailed Comment Analysis")
    if st.checkbox("Show table"):
        show_cols = ["comment", "quality_score", "quality_category", "sentiment", "toxicity", "relevance", "categories", "is_spam"]
        missing = [c for c in show_cols if c not in df_filtered.columns]
        for m in missing:
            df_filtered[m] = np.nan
        st.dataframe(df_filtered[show_cols].reset_index(drop=True), use_container_width=True, height=500)

    # ---------- Export ----------
    colDL, _ = st.columns([1, 3])
    with colDL:
        if st.button("Prepare CSV"):
            st.session_state._csv = df.to_csv(index=False)
        if "_csv" in st.session_state:
            st.download_button(
                "Download analysis CSV",
                data=st.session_state._csv,
                file_name=f"comment_analysis_{datetime.now().strftime('%Y%m%d_%H%M%S')}.csv",
                mime="text/csv",
            )

    # ---------- Insights ----------
    st.subheader("AI Insights & Recommendations")
    insights = []
    if len(df_filtered):
        if qcr > 30:
            insights.append("High QCR — your content is sparking meaningful, on-topic discussion.")
        elif qcr < 15:
            insights.append("Low QCR — try clearer CTAs or more specific captions to prompt constructive replies.")
        if spam > 20:
            insights.append("Spam is elevated — many short/promo/duplicate comments. Consider moderation rules or blocking promo keywords.")
        pos = (df_filtered["sentiment"] == "Positive").mean() * 100
        if pos > 60:
            insights.append("Audience sentiment is strongly positive — consider scaling this content theme.")
    for tip in insights:
        st.info(tip)

    # ---------- Chat assistant (dataset-aware) ----------
    st.divider()
    st.subheader("Chat with CommentSense")

    if "messages" not in st.session_state:
        st.session_state.messages = [
            {
                "role": "assistant",
                "content": "Hi! Ask me things like: **what is QCR**, **show top posts**, **find skincare positive examples**, or **why is spam high**.",
            }
        ]

    for m in st.session_state.messages:
        with st.chat_message(m["role"]):
            st.markdown(m["content"])

    def chat_reply(prompt: str) -> str:
        p = prompt.lower().strip()

        if "qcr" in p or ("quality" in p and "ratio" in p):
            cur_qcr = (df["quality_category"] == "High").mean() * 100 if len(df) else 0
            return f"**QCR** is the share of quality comments (High). Current QCR = **{cur_qcr:.1f}%**. We rate quality via relevance (MiniLM), sentiment, length/specificity bonuses, and toxicity/spam penalties."

        if "top" in p and ("post" in p or "video" in p):
            cols = [c for c in ["likes", "shares", "saves"] if c in df.columns]
            if cols:
                z = (df[cols] - df[cols].mean()) / df[cols].std(ddof=0)
                df["_soe"] = z.mean(axis=1)
            else:
                df["_soe"] = 0.0
            df["_qsoe"] = df["_soe"] * df["quality_score"]
            if "video_id" in df.columns:
                top = df.groupby("video_id")["_qsoe"].mean().sort_values(ascending=False).head(5)
                st.dataframe(top.rename("Q-SoE").reset_index(), use_container_width=True)
                return "Top posts by **Q-SoE** shown above."
            return "I computed Q-SoE, but couldn't find a 'video_id' to group by."

        if "find" in p or "example" in p:
            want_cat = None
            for c in ["skincare", "fragrance", "makeup", "hair", "other"]:
                if c in p:
                    want_cat = c
                    break
            want_sent = None
            for s in ["positive", "neutral", "negative"]:
                if s in p:
                    want_sent = s.capitalize()
                    break
            q = df.copy()
            if want_cat:
                q = q[q["categories"].apply(lambda L: want_cat in L)]
            if want_sent:
                q = q[q["sentiment"] == want_sent]
            q = q.sort_values("quality_score", ascending=False).head(5)
            if len(q):
                st.dataframe(q[["comment", "quality_score", "sentiment", "categories"]].reset_index(drop=True), use_container_width=True)
                return f"Showing **{len(q)}** examples{f' in {want_cat}' if want_cat else ''}{f' with {want_sent} sentiment' if want_sent else ''}."
            return "No examples matched your request."

        if "spam" in p and ("why" in p or "high" in p):
            spam_rate = (df["is_spam"]).mean() * 100 if len(df) else 0
            tips = "- Many short/duplicate or promo-keyword comments\n- Toxic language\n- Off-topic replies"
            return f"Spam is **{spam_rate:.1f}%**. We flag spam via low QualityScore, promo keywords, and toxicity.\n\n**Reduce it by:**\n{tips}"

        if "help" in p or "what can you do" in p:
            return "I can explain **QCR/Q-SoE**, rank **top posts**, and surface **example comments** filtered by category or sentiment."

        return "Try: **show top posts**, **find skincare positive examples**, or **what is QCR**."

    if user_prompt := st.chat_input("Ask about QCR, top posts, examples…"):
        st.session_state.messages.append({"role": "user", "content": user_prompt})
        with st.chat_message("user"):
            st.markdown(user_prompt)

        reply = chat_reply(user_prompt)
        st.session_state.messages.append({"role": "assistant", "content": reply})
        with st.chat_message("assistant"):
            st.markdown(reply)

# ---- run
if __name__ == "__main__":
    main()<|MERGE_RESOLUTION|>--- conflicted
+++ resolved
@@ -30,8 +30,6 @@
 LOGO_URI = logo_data_uri() 
 
 # =========================
-<<<<<<< HEAD
-=======
 # Utilities: logo in header
 # =========================
 import base64, pathlib, streamlit as st
@@ -46,7 +44,6 @@
 LOGO_URI = logo_data_uri() 
 
 # =========================
->>>>>>> 52e1f7db
 # Page + header styling
 # =========================
 st.set_page_config(
